--- conflicted
+++ resolved
@@ -29,20 +29,12 @@
         if node.tag_name().name() == "cell" {
             if let Some(id) = node.attribute("id") {
                 let mut result = Vec::new();
-<<<<<<< HEAD
                 let inhomogeneous_parameters = parse_inhomogeneous_parameters(node)?;
-                for bpp in node.descendants() {
-                    if bpp.tag_name().name() != "biophysicalProperties" {
-                        continue;
-                    }
-                    let prop: BiophysicalProperties = XML::from_node(&bpp);
-                    result.append(&mut biophys(&prop, lems, &inhomogeneous_parameters)?);
-=======
                 for bpp in node.children() {
                     if bpp.tag_name().name() == "biophysicalProperties" {
-                        result.append(&mut biophys(&XML::from_node(&bpp), lems)?);
+                        let prop: BiophysicalProperties = XML::from_node(&bpp);
+                        result.append(&mut biophys(&XML::from_node(&bpp), lems, &inhomogeneous_parameters)?);
                     }
->>>>>>> 5a5904a5
                 }
                 *cells.entry(id.to_string()).or_default() = result;
             }
@@ -171,7 +163,7 @@
     fn to_sexp_with_config(&self, config: &SexpConfig) -> String;
 }
 
-#[derive(Clone, Debug)]
+#[derive(Clone, Debug, PartialEq, Eq, PartialOrd, Ord)]
 pub struct ParsedInhomogeneousParameter {
     variable: String,           // p
     region: String,             // apicalDends
@@ -180,7 +172,7 @@
     normalize_end: bool, // most distal distance 1 or um (not supported yet)
 }
 
-#[derive(Clone, Debug)]
+#[derive(Clone, Debug, PartialEq, Eq, PartialOrd, Ord)]
 pub struct MechVariableParameter {
     param: ParsedInhomogeneousParameter,
     value: String, // 10 * p
@@ -282,7 +274,7 @@
             Expr::Exp(x) => format!("(exp {})", x.to_sexp()),
             Expr::Log(x) => format!("(log {})", x.to_sexp()),
             Expr::Sqrt(x) => format!("(sqrt {})", x.to_sexp()),
-            Expr::H(x) => format!("(step {})", x.to_sexp()),
+            Expr::Fun(nm, x) => format!("({} {})", if nm == "H" { "step" } else { nm }, x.to_sexp()),
             Expr::ProximalDistanceFromRegion(region) => {
                 format!("(proximal-distance (region \"{}\"))", region)
             }
@@ -309,41 +301,26 @@
             Paintable::Vm(v) => format!("(membrane-potential {v})"),
             Paintable::Cm(v) => format!("(membrane-capacitance {v})"),
             Paintable::Mech(m, gs) => {
-<<<<<<< HEAD
-                let mut result = format!("(density (mechanism \"{}\"", config.add_prefix(m));
-                for (k, v) in gs.iter() {
-                    let x = format!(" (\"{}\" {})", k, v);
-                    result.push_str(&x);
-                }
-                result.push(')');
-                result.push(')');
-                result
-=======
                 let gs = gs
                     .iter()
-                    .map(|(k, v)| format!(" (\"{k}\" {v})"))
+                    .map(|(k, v)| format!("(\"{k}\" {v})"))
                     .collect::<Vec<_>>()
                     .join(" ");
-                format!("(density (mechanism \"{m}\" {gs}))")
->>>>>>> 5a5904a5
+                format!("(density (mechanism \"{}\" {gs}))", config.add_prefix(m))
             }
             Paintable::NonUniformMech { name: m, ps, ns } => {
-                let mut result = format!(
-                    "(scaled-mechanism (density (mechanism \"{}\"",
-                    config.add_prefix(m)
-                );
-                for (k, v) in ps.iter() {
-                    let x = format!(" (\"{}\" {})", k, v);
-                    result.push_str(&x);
-                }
-                result.push(')');
-                result.push(')');
-                for (k, v) in ns.iter() {
-                    let x = format!(" (\"{}\" {})", k, v.value);
-                    result.push_str(&x);
-                }
-                result.push(')');
-                result
+                let ps = ps
+                    .iter()
+                    .map(|(k, v)| format!("(\"{k}\" {v})"))
+                    .collect::<Vec<_>>()
+                    .join(" ");
+                let ns = ns.iter().map(|(k, v)| format!("(\"{k}\" {})", v.value))
+                    .collect::<Vec<_>>()
+                    .join(" ");
+                let m = config.add_prefix(m);
+                format!(
+                    "(scaled-mechanism (density (mechanism \"{m}\" {ps})) {ns})",
+                )
             }
         }
     }
@@ -681,29 +658,15 @@
     for item in &intra.body {
         match &item {
             species(Species {
-<<<<<<< HEAD
-                ion, // the neuroml standard suggests selecting on id instead of ion
-=======
                 ion: Some(ion),
->>>>>>> 5a5904a5
                 initialConcentration,
                 initialExtConcentration,
                 segmentGroup,
                 concentrationModel,
                 ..
-<<<<<<< HEAD
-            }) if ion.is_some() => {
-                let ion = ion.as_deref().unwrap();
-                result.push(Decor::new(
-                    segmentGroup,
-                    Paintable::Xi(ion.to_string(), initialConcentration.to_string()),
-                    false,
-                ));
-                result.push(Decor::new(
-                    segmentGroup,
-                    Paintable::Xo(ion.to_string(), initialExtConcentration.to_string()),
-                    false,
-                ));
+            }) => {
+                result.push(Decor::xi(segmentGroup, ion, initialConcentration));
+                result.push(Decor::xo(segmentGroup, ion, initialExtConcentration));
                 result.push(Decor::new(
                     segmentGroup,
                     Paintable::Mech(
@@ -715,11 +678,6 @@
                     ),
                     false,
                 ));
-=======
-            }) => {
-                result.push(Decor::xi(segmentGroup, ion, initialConcentration));
-                result.push(Decor::xo(segmentGroup, ion, initialExtConcentration));
->>>>>>> 5a5904a5
             }
             resistivity(Resistivity {
                 value,
@@ -739,34 +697,6 @@
     erev: &str,
 ) -> Result<Map<String, String>> {
     if known_ions.contains(&ion.to_string()) {
-<<<<<<< HEAD
-        match result
-            .iter()
-            .find(|x| matches!(x, Decor::Paint(r, Paintable::Er(i, _e)) if r == group && ion == i))
-        {
-            None => {
-                result.push(Decor::new(
-                    group,
-                    Paintable::Er(ion.to_string(), erev.to_string()),
-                    false,
-                ));
-            }
-            Some(Decor::Paint(_, Paintable::Er(_, e))) if e == erev => {
-                // do nothing
-            }
-            Some(Decor::Paint(_, Paintable::Er(_, e))) if e != erev => {
-                return Err(nml2_error!(
-                    "Overwriting different Er[{}] on {} erev {}.",
-                    ion,
-                    group,
-                    erev
-                ));
-            }
-            Some(_) => {
-                unreachable!()
-            }
-        }
-=======
         for item in result.iter() {
             if let Decor::Paint(r, Paintable::Er(i, e)) = item {
                 // We are trying to add the same key with a...
@@ -784,7 +714,6 @@
         // New value: add it.
         result.push(Decor::er(group, ion, erev));
         Ok(Map::new())
->>>>>>> 5a5904a5
     } else {
         Ok(Map::from([(
             format!("e{}", if ion == "non_specific" { "" } else { ion }),
