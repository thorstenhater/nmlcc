use crate::{
    error::{Error, Result},
    expr::Expr,
    expr::Quantity,
    lems::file::LemsFile,
    neuroml::{
        process_files,
        raw::{
            BiophysicalProperties, BiophysicalPropertiesBody, ChannelDensity, ChannelDensityNernst,
            ChannelDensityNonUniform, ChannelDensityNonUniformNernst, ExtracellularProperties,
            InhomogeneousParameter, InhomogeneousValue, InitMembPotential, IntracellularProperties,
            IntracellularPropertiesBody, MembraneProperties, MembranePropertiesBody, Resistivity,
            Species, SpecificCapacitance, VariableParameter,
        },
    },
    nml2_error,
    xml::XML,
    Map,
};

use std::fmt::Write as _;
use std::fs::write;
use std::path::PathBuf;
use tracing::{info, trace, warn};

pub fn to_decor(
    lems: &LemsFile,
    nml: &[String],
    ions: &[String],
) -> Result<Map<String, Vec<Decor>>> {
    let mut cells = Map::new();
    process_files(nml, |_, node| {
        if node.tag_name().name() == "cell" {
            if let Some(id) = node.attribute("id") {
                let mut result = Vec::new();
                let inhomogeneous_parameters = parse_inhomogeneous_parameters(node)?;
                for bpp in node.children() {
                    if bpp.tag_name().name() == "biophysicalProperties" {
<<<<<<< HEAD
                        result.append(&mut biophys(&XML::from_node(&bpp), lems, ions, &inhomogeneous_parameters)?);
=======
                        result.append(&mut biophys(&XML::from_node(&bpp), lems, ions)?);
>>>>>>> 74329fa7
                    }
                }
                *cells.entry(id.to_string()).or_default() = result;
            }
        }
        Ok(())
    })?;
    Ok(cells)
}

<<<<<<< HEAD
#[allow(non_snake_case)] // xml..
pub fn parse_inhomogeneous_parameters(
    cell: &roxmltree::Node<'_, '_>,
) -> Result<Map<String, ParsedInhomogeneousParameter>> {
    let mut inhomogeneous_parameters = Map::new();
    let m = cell
        .children()
        .find(|n| n.has_tag_name("morphology"))
        .ok_or(nml2_error!("no morphology tag"))?;
    for ihp in m
        .children()
        .filter(|n| n.has_tag_name("segmentGroup"))
        .flat_map(|n| n.children())
        .filter(|n| n.has_tag_name("inhomogeneousParameter"))
    {
        if let Some(segmentGroup) = ihp.parent().and_then(|p| p.attribute("id")) {
            use crate::neuroml::raw::InhomogeneousParameterBody::*;
            use crate::neuroml::raw::{DistalDetails, ProximalDetails};
            let ihp: InhomogeneousParameter = XML::from_node(&ihp);
            if ihp.metric != "Path Length from root" {
                return Err(nml2_error!(
                    "Only path length from root is supported as inhomogeneous parameter metric"
                ));
            }
            let mut subtract_the_minimum = false;
            let mut normalize_end = false;
            for elem in ihp.body {
                match elem {
                    proximal(ProximalDetails { translationStart }) => {
                        if translationStart == 0.0 {
                            subtract_the_minimum = true;
                        } else {
                            return Err(acc_unimplemented(
                                "Proximal translationStart must be 0 in InhomogeneousParameter",
                            ));
                        }
                    }
                    distal(DistalDetails { normalizationEnd }) => {
                        if normalizationEnd == 1.0 {
                            normalize_end = true;
                        } else {
                            return Err(acc_unimplemented(
                                "Distal normalizeEnd must be 1 in InhomogeneousParameter",
                            ));
                        }
                    }
                }
            }
            if normalize_end {
                return Err(acc_unimplemented(
                    "Endpoint normalization for inhomogeneous parameters is not yet supported",
                ));
            }
            inhomogeneous_parameters.insert(
                ihp.id,
                ParsedInhomogeneousParameter {
                    variable: ihp.variable,
                    region: segmentGroup.to_string(),
                    subtract_the_minimum,
                    normalize_end,
                },
            );
        } else {
            return Err(acc_unimplemented(
                "inhomogeneousParameter definition must be inside segmentGroup group with id",
            ));
        }
    }
    Ok(inhomogeneous_parameters)
}

pub fn export(lems: &LemsFile, nml: &[String], pfx: &str, ions: &[String], cat_prefix: &str) -> Result<()> {
=======
pub fn export(lems: &LemsFile, nml: &[String], pfx: &str, ions: &[String]) -> Result<()> {
>>>>>>> 74329fa7
    trace!("Creating path {}", pfx);
    std::fs::create_dir_all(pfx)?;

    let cells = to_decor(lems, nml, ions)?;
    for (cell, decor) in cells {
        let mut file = PathBuf::from(pfx);
        file.push(cell);
        file.set_extension("acc");
        info!("Writing ACC to {:?}", &file);
        write(
            &file,
            decor.to_sexp_with_config(&SexpConfig {
                cat_prefix: cat_prefix.to_string(),
            }),
        )?;
    }
    Ok(())
}

fn acc_unimplemented(f: &str) -> Error {
    Error::Acc {
        what: format!("Feature '{f}' not implemented for ACC export."),
<<<<<<< HEAD
    }
}

#[derive(Clone, Debug, Default)]
pub struct SexpConfig {
    pub cat_prefix: String,
}

impl SexpConfig {
    fn add_prefix(&self, mech: &str) -> String {
        if mech == "nernst" {
            mech.to_string()
        } else {
            format!("{}{}", self.cat_prefix, mech)
        }
=======
>>>>>>> 74329fa7
    }
}

pub trait Sexp {
    fn to_sexp(&self) -> String {
        self.to_sexp_with_config(&SexpConfig::default())
    }
    fn to_sexp_with_config(&self, config: &SexpConfig) -> String;
}

#[derive(Clone, Debug, PartialEq, Eq, PartialOrd, Ord)]
pub struct ParsedInhomogeneousParameter {
    variable: String,           // p
    region: String,             // apicalDends
    subtract_the_minimum: bool, // proximal root or region minimum
    #[allow(dead_code)]
    normalize_end: bool, // most distal distance 1 or um (not supported yet)
}

#[derive(Clone, Debug, PartialEq, Eq, PartialOrd, Ord)]
pub struct MechVariableParameter {
    param: ParsedInhomogeneousParameter,
    value: String, // 10 * p
}

#[derive(Clone, Debug, PartialEq, Eq, PartialOrd, Ord)]
pub enum Paintable {
    Xi(String, String),
    Xo(String, String),
    Ra(String),
    Vm(String),
    Cm(String),
    Er(String, String),
    Em(String, String),
    Mech(String, Map<String, String>),
    NonUniformMech {
        name: String,
        ps: Map<String, String>,
        ns: Map<String, MechVariableParameter>,
    },
}

impl Paintable {
    fn normalise(&self, lems: &LemsFile) -> Result<Self> {
        let norm = |v: &str| -> Result<String> {
            let q = Quantity::parse(v)?;
            let u = lems.normalise_quantity(&q)?;
            Ok(format!("{}", u.value))
        };
        let r = match self {
            Paintable::Xi(i, v) => Paintable::Xi(i.clone(), norm(v)?),
            Paintable::Xo(i, v) => Paintable::Xo(i.clone(), norm(v)?),
            Paintable::Ra(v) => Paintable::Ra(norm(v)?),
            Paintable::Vm(v) => Paintable::Vm(norm(v)?),
            Paintable::Cm(v) => Paintable::Cm(norm(v)?),
            Paintable::Er(i, v) => Paintable::Er(i.clone(), norm(v)?),
            Paintable::Em(i, m) if m == "nernst" => Paintable::Em(i.clone(), m.clone()),
            Paintable::Em(i, m) => Paintable::Em(i.clone(), norm(m)?),
            Paintable::Mech(m, ps) => {
                let ps = ps
                    .iter()
                    .map(|(k, v)| norm(v).map(|v| (k.to_string(), v)))
                    .collect::<Result<_>>()?;
                Paintable::Mech(m.clone(), ps)
            }
            Paintable::NonUniformMech { name: m, ps, ns } => {
                let ps = ps
                    .iter()
                    .map(|(k, v)| norm(v).map(|v| (k.to_string(), v)))
                    .collect::<Result<_>>()?;
                let mut ns = ns.clone();
                for v in ns.values_mut() {
                    let metric = if v.param.subtract_the_minimum {
                        Expr::ProximalDistanceFromRegion(v.param.region.to_string())
                    } else {
                        Expr::DistanceFromRoot()
                    };
                    let e = Expr::parse(&v.value)?;
                    let e = e.map(&|ex: &Expr| -> Expr {
                        match ex {
                            Expr::Var(x) if x == &v.param.variable => metric.clone(),
                            _ => ex.clone(),
                        }
                    });
                    let as_sexpr = e.to_sexp();
                    *v = MechVariableParameter {
                        param: v.param.clone(),
                        value: as_sexpr,
                    };
                }
                Paintable::NonUniformMech {
                    name: m.clone(),
                    ps,
                    ns,
                }
            }
        };
        Ok(r)
    }
}

impl Sexp for Expr {
    fn to_sexp_with_config(&self, _: &SexpConfig) -> String {
        fn op_to_sexp(op: &str, args: &[Expr]) -> String {
            format!(
                "({op} {})",
                args.iter()
                    .map(|x| x.to_sexp())
                    .collect::<Vec<_>>()
                    .join(" ")
            )
        }
        match self {
            Expr::F64(x) => format!("{x}"),
            Expr::Var(x) => x.to_string(),
            Expr::Add(x) => op_to_sexp("add", x),
            Expr::Mul(x) => op_to_sexp("mul", x),
            Expr::Pow(x) => op_to_sexp("pow", x),
            Expr::Exp(x) => format!("(exp {})", x.to_sexp()),
            Expr::Log(x) => format!("(log {})", x.to_sexp()),
            Expr::Sqrt(x) => format!("(sqrt {})", x.to_sexp()),
            Expr::Fun(nm, x) => {
                format!("({} {})", if nm == "H" { "step" } else { nm }, x.to_sexp())
            }
            Expr::ProximalDistanceFromRegion(region) => {
                format!("(proximal-distance (region \"{}\"))", region)
            }
            Expr::DistanceFromRoot() => "(distance (root))".to_string(),
        }
    }
}

impl Sexp for Paintable {
    fn to_sexp(&self) -> String {
        warn!("nmlcc internal warning: should not call Paintable.to_sexp() without config");
        self.to_sexp_with_config(&SexpConfig::default())
    }

    fn to_sexp_with_config(&self, config: &SexpConfig) -> String {
        match self {
            Paintable::Xi(i, v) => format!("(ion-internal-concentration \"{i}\" {v})"),
            Paintable::Xo(i, v) => format!("(ion-external-concentration \"{i}\" {v})"),
            Paintable::Er(i, v) => format!("(ion-reversal-potential \"{i}\" {v})"),
            Paintable::Em(i, v) => {
                format!("(ion-reversal-potential-method \"{i}\" (mechanism \"{v}/{i}\"))")
            }
            Paintable::Ra(v) => format!("(axial-resistivity {v})"),
            Paintable::Vm(v) => format!("(membrane-potential {v})"),
            Paintable::Cm(v) => format!("(membrane-capacitance {v})"),
            Paintable::Mech(m, gs) => {
                let gs = gs
                    .iter()
                    .map(|(k, v)| format!("(\"{k}\" {v})"))
                    .collect::<Vec<_>>()
                    .join(" ");
                format!("(density (mechanism \"{}\" {gs}))", config.add_prefix(m))
            }
            Paintable::NonUniformMech { name: m, ps, ns } => {
                let ps = ps
                    .iter()
                    .map(|(k, v)| format!("(\"{k}\" {v})"))
                    .collect::<Vec<_>>()
                    .join(" ");
                let ns = ns
                    .iter()
                    .map(|(k, v)| format!("(\"{k}\" {})", v.value))
                    .collect::<Vec<_>>()
                    .join(" ");
                let m = config.add_prefix(m);
                format!("(scaled-mechanism (density (mechanism \"{m}\" {ps})) {ns})",)
            }
        }
    }
}

#[derive(Clone, Debug, PartialEq, Eq, PartialOrd, Ord)]
pub enum Decor {
    Default(Paintable),
    Paint(String, Paintable),
}

impl Decor {
    fn new(g: &str, p: Paintable, f: bool) -> Self {
        if g.is_empty() || g == "all" {
            if f {
                Decor::Paint("all".to_string(), p)
            } else {
                Decor::Default(p)
            }
        } else {
            Decor::Paint(g.to_string(), p)
        }
    }

    fn normalise(&self, lems: &LemsFile) -> Result<Self> {
        match self {
            Decor::Default(p) => Ok(Decor::Default(p.normalise(lems)?)),
            Decor::Paint(r, p) => Ok(Decor::Paint(r.clone(), p.normalise(lems)?)),
        }
    }

    pub fn vm(group: &str, value: &str) -> Self {
        Decor::new(group, Paintable::Vm(value.to_string()), false)
    }

    pub fn xi(group: &str, ion: &str, value: &str) -> Self {
        Decor::new(
            group,
            Paintable::Xi(ion.to_string(), value.to_string()),
            false,
        )
    }

    pub fn xo(group: &str, ion: &str, value: &str) -> Self {
        Decor::new(
            group,
            Paintable::Xo(ion.to_string(), value.to_string()),
            false,
        )
    }

    pub fn ra(group: &str, value: &str) -> Self {
        Decor::new(group, Paintable::Ra(value.to_string()), false)
    }

    pub fn er(group: &str, ion: &str, value: &str) -> Self {
        Decor::new(
            group,
            Paintable::Er(ion.to_string(), value.to_string()),
            false,
        )
    }

    pub fn mechanism(group: &str, mech: &str, gs: &Map<String, String>) -> Self {
        Decor::new(group, Paintable::Mech(mech.to_string(), gs.clone()), true)
    }

    pub fn nernst(ion: &str) -> Self {
        Decor::new(
            "",
            Paintable::Em(ion.to_string(), "nernst".to_string()), // TODO This is poison
            false,
        )
    }

    pub fn cm(group: &str, value: &str) -> Self {
        Decor::new(group, Paintable::Cm(value.to_string()), false)
    }
}

impl Sexp for Decor {
    fn to_sexp(&self) -> String {
        warn!("nmlcc internal warning: should not call Decor.to_sexp() without config");
        self.to_sexp_with_config(&SexpConfig::default())
    }

    fn to_sexp_with_config(&self, config: &SexpConfig) -> String {
        match self {
<<<<<<< HEAD
            Decor::Default(i) => format!("(default {})", i.to_sexp_with_config(config)),
            Decor::Paint(r, i) => format!("(paint (region \"{r}\") {})", i.to_sexp_with_config(config)),
=======
            Decor::Default(i) => format!("(default {})", i.to_sexp()),
            Decor::Paint(r, i) => format!("(paint (region \"{r}\") {})", i.to_sexp()),
>>>>>>> 74329fa7
        }
    }
}

impl Sexp for Vec<Decor> {
    fn to_sexp(&self) -> String {
        warn!("nmlcc internal warning: should not call Vec<Decor>.to_sexp() without config");
        self.to_sexp_with_config(&SexpConfig::default())
    }

    fn to_sexp_with_config(&self, config: &SexpConfig) -> String {
        let mut result = String::from(
            "(arbor-component
  (meta-data (version \"0.1-dev\"))
  (decor
",
        );
        for it in self {
            writeln!(result, "    {}", it.to_sexp_with_config(config)).unwrap();
        }
        result.pop();
        result.push_str("))\n");
        result
    }
}

pub fn biophys(
    prop: &BiophysicalProperties,
    lems: &LemsFile,
    ions: &[String],
<<<<<<< HEAD
    inhomogeneous_parameters: &Map<String, ParsedInhomogeneousParameter>
=======
>>>>>>> 74329fa7
) -> Result<Vec<Decor>> {
    use BiophysicalPropertiesBody::*;
    let mut decor = Vec::new();
    for item in &prop.body {
        match item {
<<<<<<< HEAD
            membraneProperties(m) => decor.append(&mut membrane(m, ions, inhomogeneous_parameters)?),
=======
            membraneProperties(m) => decor.append(&mut membrane(m, ions)?),
>>>>>>> 74329fa7
            intracellularProperties(i) => decor.append(&mut intra(i)?),
            extracellularProperties(e) => decor.append(&mut extra(e)?),
            property(_) | notes(_) | annotation(_) => {}
        }
    }
    for it in decor.iter_mut() {
        *it = it.normalise(lems)?;
    }
    Ok(decor)
}

<<<<<<< HEAD
#[allow(non_snake_case)] // xml..
fn membrane(
    membrane: &MembraneProperties,
    known_ions: &[String],
    inhomogeneous_parameters: &Map<String, ParsedInhomogeneousParameter>,
) -> Result<Vec<Decor>> {
=======
fn membrane(membrane: &MembraneProperties, known_ions: &[String]) -> Result<Vec<Decor>> {
>>>>>>> 74329fa7
    use MembranePropertiesBody::*;
    let mut result = Vec::new();
    for item in &membrane.body {
        match item {
            channelDensity(ChannelDensity {
                ionChannel,
                condDensity,
                erev,
                segmentGroup,
                ion,
                body,
                ..
            }) => {
                if !body.is_empty() {
                    return Err(acc_unimplemented("Non-empty body in MembraneProperties"));
                }
                let mut gs = simple_ion(known_ions, &mut result, ion, segmentGroup, erev)?;
                if let Some(g) = condDensity {
                    gs.insert(String::from("conductance"), g.clone());
                }
                result.push(Decor::mechanism(segmentGroup, ionChannel, &gs));
            }
            channelDensityNernst(ChannelDensityNernst {
                ionChannel,
                condDensity,
                segmentGroup,
                ion,
                body,
                ..
            }) => {
                if !body.is_empty() {
                    return Err(acc_unimplemented("Non-empty body in ChannelDensityNernst"));
                }
                let gs = if let Some(g) = condDensity {
                    Map::from([(String::from("conductance"), g.clone())])
                } else {
                    Map::new()
                };
                result.push(Decor::mechanism(segmentGroup, ionChannel, &gs));
                result.push(Decor::nernst(ion));
            }
            channelDensityNonUniform(ChannelDensityNonUniform {
                ionChannel,
                ion,
                body,
                erev,
                ..
            }) => {
                use crate::neuroml::raw::ChannelDensityNonUniformBody::variableParameter;
                use crate::neuroml::raw::VariableParameterBody::inhomogeneousValue;
                let (param, segmentGroup, ihb) = match &body[..] {
                    [variableParameter(VariableParameter {
                        parameter,
                        segmentGroup,
                        body: ihb,
                    })] => (parameter, segmentGroup, ihb),
                    _ => {
                        return Err(acc_unimplemented("ChannelDensityNonUniformNernst must contain a single VariableParameter"));
                    }
                };
                let (ihv, value) = match &ihb[..] {
                    [inhomogeneousValue(InhomogeneousValue {
                        inhomogeneousParameter,
                        value,
                    })] => (inhomogeneousParameter, value),
                    _ => {
                        return Err(acc_unimplemented(
                            "InhomogeneousValue must contain a single InhomogeneousParameter",
                        ));
                    }
                };
                let gs = simple_ion(&known_ions, &mut result, ion, segmentGroup, erev)?;
                let mut ns = Map::new();
                if let Some(ihv) = inhomogeneous_parameters.get(ihv) {
                    ns.insert(
                        if param == "condDensity" {
                            String::from("conductance")
                        } else {
                            param.to_string()
                        },
                        MechVariableParameter {
                            param: ihv.clone(),
                            value: value.to_string(),
                        },
                    );
                } else {
                    return Err(nml2_error!(
                        "Inhomogeneous parameter definition {ihv} not found"
                    ));
                }
                result.push(Decor::new(
                    segmentGroup,
                    Paintable::NonUniformMech {
                        name: ionChannel.to_string(),
                        ps: gs,
                        ns,
                    },
                    true,
                ));
            }
            channelDensityNonUniformNernst(ChannelDensityNonUniformNernst {
                ionChannel,
                ion,
                body,
                ..
            }) => {
                use crate::neuroml::raw::ChannelDensityNonUniformNernstBody::variableParameter;
                use crate::neuroml::raw::VariableParameterBody::inhomogeneousValue;
                let (param, segmentGroup, ihb) = match &body[..] {
                    [variableParameter(VariableParameter {
                        parameter,
                        segmentGroup,
                        body: ihb,
                    })] => (parameter, segmentGroup, ihb),
                    _ => {
                        return Err(acc_unimplemented("ChannelDensityNonUniformNernst must contain a single VariableParameter"));
                    }
                };
                let (ihv, value) = match &ihb[..] {
                    [inhomogeneousValue(InhomogeneousValue {
                        inhomogeneousParameter,
                        value,
                    })] => (inhomogeneousParameter, value),
                    _ => {
                        return Err(acc_unimplemented(
                            "InhomogeneousValue must contain a single InhomogeneousParameter",
                        ));
                    }
                };
                let mut ns = Map::new();
                if let Some(ihv) = inhomogeneous_parameters.get(ihv) {
                    ns.insert(
                        if param == "condDensity" {
                            String::from("conductance")
                        } else {
                            param.to_string()
                        },
                        MechVariableParameter {
                            param: ihv.clone(),
                            value: value.to_string(),
                        },
                    );
                } else {
                    return Err(nml2_error!(
                        "Inhomogeneous parameter definition {ihv} not found"
                    ));
                }
                result.push(Decor::new(
                    "",
                    // TODO This is poison
                    Paintable::Em(ion.to_string(), "nernst".to_string()),
                    false,
                ));
                result.push(Decor::new(
                    segmentGroup,
                    Paintable::NonUniformMech {
                        name: ionChannel.to_string(),
                        ps: Map::new(),
                        ns,
                    },
                    true,
                ));
            }
            spikeThresh(_) => {}
            specificCapacitance(SpecificCapacitance {
                value,
                segmentGroup,
            }) => result.push(Decor::cm(segmentGroup, value)),
            initMembPotential(InitMembPotential {
                value,
                segmentGroup,
            }) => result.push(Decor::vm(segmentGroup, value)),
            channelPopulation(_)
            | channelDensityVShift(_)
            | channelDensityGHK(_)
            | channelDensityGHK2(_)
            | channelDensityNonUniformGHK(_) => {
                return Err(acc_unimplemented("Complex channel type"))
            }
        }
    }
    Ok(result)
}

fn intra(intra: &IntracellularProperties) -> Result<Vec<Decor>> {
    use IntracellularPropertiesBody::*;
    let mut result = Vec::new();
    for item in &intra.body {
        match &item {
            species(Species {
                ion: Some(ion),
                initialConcentration,
                initialExtConcentration,
                segmentGroup,
                concentrationModel,
                ..
            }) => {
                result.push(Decor::xi(segmentGroup, ion, initialConcentration));
                result.push(Decor::xo(segmentGroup, ion, initialExtConcentration));
                result.push(Decor::new(
                    segmentGroup,
                    Paintable::Mech(
                        concentrationModel.to_string(),
                        Map::from([(
                            String::from("initialConcentration"),
                            initialConcentration.to_string(),
                        )]),
                    ),
                    false,
                ));
            }
            resistivity(Resistivity {
                value,
                segmentGroup,
            }) => result.push(Decor::ra(segmentGroup, value)),
            _ => {}
        }
    }
    Ok(result)
}

fn simple_ion(
    known_ions: &[String],
    result: &mut Vec<Decor>,
    ion: &str,
    group: &str,
    erev: &str,
) -> Result<Map<String, String>> {
    if known_ions.contains(&ion.to_string()) {
        for item in result.iter() {
            if let Decor::Paint(r, Paintable::Er(i, e)) = item {
                // We are trying to add the same key with a...
                if r == group && ion == i {
                    return if e == erev {
                        // ... matching value: SKIP
                        Ok(Default::default())
                    } else {
                        // ... mismatch: ERROR
                        Err(nml2_error!("Overwriting different Er[{ion}] on {group}."))
                    };
                }
            }
        }
        // New value: add it.
        result.push(Decor::er(group, ion, erev));
        Ok(Map::new())
    } else {
        Ok(Map::from([(
            format!("e{}", if ion == "non_specific" { "" } else { ion }),
            erev.to_string(),
        )]))
    }
}

fn extra(_: &ExtracellularProperties) -> Result<Vec<Decor>> {
    warn!("Not handling extracellular settings, if required please file an issue.");
    Ok(Vec::new())
}

#[test]
fn test_simple_ion() {
    let known_ions = ["k".to_string()];
    let mut result = Vec::new();
    assert!(simple_ion(&known_ions, &mut result, "k", "soma", "-80").is_ok());
    assert!(result.len() == 1);
    assert!(simple_ion(&known_ions, &mut result, "k", "soma", "-80").is_ok());
    assert!(result.len() == 1);
    assert!(simple_ion(&known_ions, &mut result, "k", "soma", "-90").is_err());
    assert!(result.len() == 1);
    assert!(simple_ion(&known_ions, &mut result, "k", "dend", "-90").is_ok());
    assert!(result.len() == 2);
    assert!(simple_ion(&known_ions, &mut result, "na", "soma", "-90")
        .and_then(|gs| if gs.len() == 1 {
            Ok(())
        } else {
            Err(nml2_error!("non_specific"))
        })
        .is_ok());
    assert!(result.len() == 2);
}<|MERGE_RESOLUTION|>--- conflicted
+++ resolved
@@ -36,11 +36,7 @@
                 let inhomogeneous_parameters = parse_inhomogeneous_parameters(node)?;
                 for bpp in node.children() {
                     if bpp.tag_name().name() == "biophysicalProperties" {
-<<<<<<< HEAD
                         result.append(&mut biophys(&XML::from_node(&bpp), lems, ions, &inhomogeneous_parameters)?);
-=======
-                        result.append(&mut biophys(&XML::from_node(&bpp), lems, ions)?);
->>>>>>> 74329fa7
                     }
                 }
                 *cells.entry(id.to_string()).or_default() = result;
@@ -51,7 +47,6 @@
     Ok(cells)
 }
 
-<<<<<<< HEAD
 #[allow(non_snake_case)] // xml..
 pub fn parse_inhomogeneous_parameters(
     cell: &roxmltree::Node<'_, '_>,
@@ -124,12 +119,8 @@
 }
 
 pub fn export(lems: &LemsFile, nml: &[String], pfx: &str, ions: &[String], cat_prefix: &str) -> Result<()> {
-=======
-pub fn export(lems: &LemsFile, nml: &[String], pfx: &str, ions: &[String]) -> Result<()> {
->>>>>>> 74329fa7
     trace!("Creating path {}", pfx);
     std::fs::create_dir_all(pfx)?;
-
     let cells = to_decor(lems, nml, ions)?;
     for (cell, decor) in cells {
         let mut file = PathBuf::from(pfx);
@@ -149,7 +140,6 @@
 fn acc_unimplemented(f: &str) -> Error {
     Error::Acc {
         what: format!("Feature '{f}' not implemented for ACC export."),
-<<<<<<< HEAD
     }
 }
 
@@ -165,8 +155,6 @@
         } else {
             format!("{}{}", self.cat_prefix, mech)
         }
-=======
->>>>>>> 74329fa7
     }
 }
 
@@ -425,13 +413,8 @@
 
     fn to_sexp_with_config(&self, config: &SexpConfig) -> String {
         match self {
-<<<<<<< HEAD
             Decor::Default(i) => format!("(default {})", i.to_sexp_with_config(config)),
             Decor::Paint(r, i) => format!("(paint (region \"{r}\") {})", i.to_sexp_with_config(config)),
-=======
-            Decor::Default(i) => format!("(default {})", i.to_sexp()),
-            Decor::Paint(r, i) => format!("(paint (region \"{r}\") {})", i.to_sexp()),
->>>>>>> 74329fa7
         }
     }
 }
@@ -462,20 +445,13 @@
     prop: &BiophysicalProperties,
     lems: &LemsFile,
     ions: &[String],
-<<<<<<< HEAD
     inhomogeneous_parameters: &Map<String, ParsedInhomogeneousParameter>
-=======
->>>>>>> 74329fa7
 ) -> Result<Vec<Decor>> {
     use BiophysicalPropertiesBody::*;
     let mut decor = Vec::new();
     for item in &prop.body {
         match item {
-<<<<<<< HEAD
             membraneProperties(m) => decor.append(&mut membrane(m, ions, inhomogeneous_parameters)?),
-=======
-            membraneProperties(m) => decor.append(&mut membrane(m, ions)?),
->>>>>>> 74329fa7
             intracellularProperties(i) => decor.append(&mut intra(i)?),
             extracellularProperties(e) => decor.append(&mut extra(e)?),
             property(_) | notes(_) | annotation(_) => {}
@@ -487,16 +463,12 @@
     Ok(decor)
 }
 
-<<<<<<< HEAD
 #[allow(non_snake_case)] // xml..
 fn membrane(
     membrane: &MembraneProperties,
     known_ions: &[String],
     inhomogeneous_parameters: &Map<String, ParsedInhomogeneousParameter>,
 ) -> Result<Vec<Decor>> {
-=======
-fn membrane(membrane: &MembraneProperties, known_ions: &[String]) -> Result<Vec<Decor>> {
->>>>>>> 74329fa7
     use MembranePropertiesBody::*;
     let mut result = Vec::new();
     for item in &membrane.body {
