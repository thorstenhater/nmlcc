use crate::{
    error::{Error, Result},
    expr::Quantity,
    lems::file::LemsFile,
    neuroml::{
        process_files,
        raw::{
            BiophysicalProperties, BiophysicalPropertiesBody, ChannelDensity, ChannelDensityNernst,
            ChannelDensityNonUniform, ChannelDensityNonUniformNernst, VariableParameter, InhomogeneousValue,
            ExtracellularProperties, InitMembPotential, IntracellularProperties,
            InhomogeneousParameter,
            IntracellularPropertiesBody, MembraneProperties, MembranePropertiesBody, Resistivity,
            Species, SpecificCapacitance,
        },
    },
    nml2_error,
    xml::XML,
    Map,
    expr::Expr
};

use std::fmt::Write as _;
use std::fs::write;
use std::path::PathBuf;
use tracing::{info, trace, warn};

pub fn to_decor(lems: &LemsFile, nml: &[String]) -> Result<Map<String, Vec<Decor>>> {
    let mut cells = Map::new();
    process_files(nml, |_, node| {
        if node.tag_name().name() == "cell" {
            if let Some(id) = node.attribute("id") {
                let mut result = Vec::new();
                let inhomogeneous_parameters = parse_inhomogeneous_parameters(node)?;
                for bpp in node.descendants() {
                    if bpp.tag_name().name() != "biophysicalProperties" {
                        continue;
                    }
                    let prop: BiophysicalProperties = XML::from_node(&bpp);
                    result.append(&mut biophys(&prop, lems, &inhomogeneous_parameters)?);
                }
                *cells.entry(id.to_string()).or_default() = result;
            }
        }
        Ok(())
    })?;
    Ok(cells)
}

fn parse_inhomogeneous_parameters(cell: &roxmltree::Node<'_, '_>) -> Result<Map<String, ParsedInhomogeneousParameter>>{
    let mut inhomogeneous_parameters = Map::new();
    for m in cell.descendants() {
        if m.tag_name().name() != "morphology" {
            continue;
        }
        for ihp in m.descendants().filter(|n| n.has_tag_name("inhomogeneousParameter")) { 
            if let Some(segmentGroup) = ihp.parent().and_then(|p| p.attribute("id")) {
                use crate::neuroml::raw::{ProximalDetails, DistalDetails};
                use crate::neuroml::raw::InhomogeneousParameterBody::*;
                let ihp: InhomogeneousParameter = XML::from_node(&ihp);
                if ihp.metric != "Path Length from root" {
                    return Err(nml2_error("Only path length from root is supported as inhomogeneous parameter metric"));
                }
                let mut subtract_the_minimum = false;
                let mut normalize_end = false;
                for elem in ihp.body {
                    match elem {
                        proximal(ProximalDetails { translationStart }) => {
                            if translationStart == 0.0 {
                                subtract_the_minimum = true;
                            } else {
                                return Err(acc_unimplemented("Proximal translationStart must be 0 in InhomogeneousParameter"));
                            }
                        }
                        distal(DistalDetails { normalizationEnd }) => {
                            if normalizationEnd == 1.0 {
                                normalize_end = true;
                            } else {
                                return Err(acc_unimplemented("Distal normalizeEnd must be 1 in InhomogeneousParameter"));
                            }
                        }
                    }
                }
                if normalize_end {
                    return Err(acc_unimplemented("Endpoint normalization for inhomogeneous parameters is not yet supported"));
                }
                inhomogeneous_parameters.insert(ihp.id, ParsedInhomogeneousParameter {
                    variable: ihp.variable,
                    region: segmentGroup.to_string(),
                    subtract_the_minimum,
                    normalize_end
                });
            } else {
                return Err(acc_unimplemented("inhomogeneousParameter definition must be inside segmentGroup group with id"));
            }
        }
    }
    return Ok(inhomogeneous_parameters);
}

pub fn export(lems: &LemsFile, nml: &[String], pfx: &str, cat_prefix: &str) -> Result<()> {
    trace!("Creating path {}", pfx);
    std::fs::create_dir_all(&pfx)?;

    let cells = to_decor(lems, nml)?;
    for (cell, decor) in cells {
        let mut file = PathBuf::from(pfx);
        file.push(cell);
        file.set_extension("acc");
        info!("Writing ACC to {:?}", &file);
        write(&file, decor.to_sexp_with_config(&SexpConfig {
            cat_prefix: cat_prefix.to_string()
        }))?;
    }
    Ok(())
}

fn acc_unimplemented(f: &str) -> Error {
    Error::Acc {
        what: format!("Feature '{}' not implemented for ACC export.", f),
    }
}

#[derive(Clone, Debug, Default)]
pub struct SexpConfig {
    cat_prefix: String
}

impl SexpConfig {
    fn add_prefix(&self, mech: &str) -> String {
        if mech == "nernst" {
            mech.to_string()
        } else {
            format!("{}{}", self.cat_prefix, mech)
        }
    }
}

pub trait Sexp {
    fn to_sexp(&self) -> String {
        self.to_sexp_with_config(&SexpConfig::default())
    }
    fn to_sexp_with_config(&self, config: &SexpConfig) -> String;
}

#[derive(Clone, Debug)]
pub struct ParsedInhomogeneousParameter{
    // param: String, // PathLengthOverApicDends
    variable: String, // p
    region: String, // apicalDends
    subtract_the_minimum: bool, // proximal root or region minimum
    normalize_end: bool // most distal distance 1 or um
}

#[derive(Clone, Debug)]
pub struct MechVariableParameter {
    param: ParsedInhomogeneousParameter,
    value: String, // 10 * p
}

#[derive(Clone, Debug)]
pub enum Paintable {
    Xi(String, String),
    Xo(String, String),
    Ra(String),
    Vm(String),
    Cm(String),
    Er(String, String),
    Em(String, String),
    Mech(String, Map<String, String>),
    NonUniformMech(String, Map<String, String>, Map<String, MechVariableParameter>),
}

impl Paintable {
    fn normalise(&self, lems: &LemsFile) -> Result<Self> {
        let norm = |v: &str| -> Result<String> {
            let q = Quantity::parse(v)?;
            let u = lems.normalise_quantity(&q)?;
            Ok(format!("{}", u.value))
        };
        let r = match self {
            Paintable::Xi(i, v) => Paintable::Xi(i.clone(), norm(v)?),
            Paintable::Xo(i, v) => Paintable::Xo(i.clone(), norm(v)?),
            Paintable::Ra(v) => Paintable::Ra(norm(v)?),
            Paintable::Vm(v) => Paintable::Vm(norm(v)?),
            Paintable::Cm(v) => Paintable::Cm(norm(v)?),
            Paintable::Er(i, v) => Paintable::Er(i.clone(), norm(v)?),
            Paintable::Em(i, m) if m == "nernst" => Paintable::Em(i.clone(), m.clone()),
            Paintable::Em(i, m) => Paintable::Em(i.clone(), norm(m)?),
            Paintable::Mech(m, ps) => {
                let mut ps = ps.clone();
                for v in ps.values_mut() {
                    *v = norm(v)?;
                }
                Paintable::Mech(m.clone(), ps)
            },
            Paintable::NonUniformMech(m, ps, ns) => {
                let mut ps = ps.clone();
                for v in ps.values_mut() {
                    *v = norm(v)?;
                }
                let mut ns = ns.clone();
                for v in ns.values_mut() {
                    let metric = if v.param.subtract_the_minimum {
                        Expr::ProximalDistanceFromRegion(v.param.region.to_string())
                    } else {
                        Expr::DistanceFromRoot()
                    };
                    let e = Expr::parse(&v.value)?;
                    let e = e.map(&|ex: &Expr| -> Expr {
                        match ex {
                            Expr::Var(x) if x == &v.param.variable => metric.clone(),
                            _ => ex.clone()
                        }
                    });
                    let as_sexpr = e.to_sexp();
                    *v = MechVariableParameter { param: v.param.clone(), value: as_sexpr };

                }
                Paintable::NonUniformMech(m.clone(), ps, ns)
            }
        };
        Ok(r)
    }
}

impl Sexp for Expr {
    fn to_sexp_with_config(&self, _: &SexpConfig) -> String {
        fn op_to_sexp(op: &str, args: &Vec<Expr>) -> String {
            format!("({op} {})", args.iter().map(|x| x.to_sexp()).collect::<Vec<_>>().join(" "))
        }
        match self {
            Expr::F64(x) => format!("{x}"),
            Expr::Var(x) => format!("{x}"),
            Expr::Add(x) => op_to_sexp("add", x),
            Expr::Mul(x) => op_to_sexp("mul", x),
            Expr::Pow(x) => op_to_sexp("pow", x),
            Expr::Exp(x) => format!("(exp {})", x.to_sexp()),
            Expr::Log(x) => format!("(log {})", x.to_sexp()),
            Expr::Sqrt(x) => format!("(sqrt {})", x.to_sexp()),
            Expr::H(x) => format!("(step {})", x.to_sexp()),
            Expr::ProximalDistanceFromRegion(region) => format!("(proximal-distance (region \"{}\"))", region),
            Expr::DistanceFromRoot() => format!("(distance (root))")
        }
    }
}

impl Sexp for Paintable {
    fn to_sexp_with_config(&self, config: &SexpConfig) -> String {
        match self {
            Paintable::Xi(i, v) => format!("(ion-internal-concentration \"{}\" {})", i, v),
            Paintable::Xo(i, v) => format!("(ion-external-concentration \"{}\" {})", i, v),
            Paintable::Er(i, v) => format!("(ion-reversal-potential \"{}\" {})", i, v),
            Paintable::Em(i, v) => format!(
                "(ion-reversal-potential-method \"{}\" (mechanism \"{}/{}\"))",
                i, v, i
            ),
            Paintable::Ra(v) => format!("(axial-resistivity {})", v),
            Paintable::Vm(v) => format!("(membrane-potential {})", v),
            Paintable::Cm(v) => format!("(membrane-capacitance {})", v),
            Paintable::Mech(m, gs) => {
                let mut result = format!("(density (mechanism \"{}\"", config.add_prefix(m));
                for (k, v) in gs.iter() {
                    let x = format!(" (\"{}\" {})", k, v);
                    result.push_str(&x);
                }
                result.push(')');
                result.push(')');
                result
            },
            Paintable::NonUniformMech(m, gs, ns) => {
                let mut result = format!("(scaled-mechanism (density (mechanism \"{}\"", config.add_prefix(m));
                for (k, v) in gs.iter() {
                    let x = format!(" (\"{}\" {})", k, v);
                    result.push_str(&x);
                }
                result.push(')');
                result.push(')');
                for (k, v) in ns.iter() {
                    let x = format!(" (\"{}\" {})", k, v.value);
                    result.push_str(&x);
                }
                result.push(')');
                result
            }
        }
    }
}

#[derive(Clone, Debug)]
pub enum Decor {
    Default(Paintable),
    Paint(String, Paintable),
}

impl Decor {
    fn new(g: &str, p: Paintable, f: bool) -> Self {
        if g.is_empty() || g == "all" {
            if f {
                Decor::Paint("all".to_string(), p)
            } else {
                Decor::Default(p)
            }
        } else {
            Decor::Paint(g.to_string(), p)
        }
    }

    fn normalise(&self, lems: &LemsFile) -> Result<Self> {
        match self {
            Decor::Default(p) => Ok(Decor::Default(p.normalise(lems)?)),
            Decor::Paint(r, p) => Ok(Decor::Paint(r.clone(), p.normalise(lems)?)),
        }
    }
}

impl Sexp for Decor {
    fn to_sexp_with_config(&self, config: &SexpConfig) -> String {
        match self {
            Decor::Default(i) => format!("(default {})", i.to_sexp_with_config(config)),
            Decor::Paint(r, i) => format!("(paint (region \"{}\") {})", r, i.to_sexp_with_config(config)),
        }
    }
}

impl Sexp for Vec<Decor> {
    fn to_sexp_with_config(&self, config: &SexpConfig) -> String {
        let mut result = String::from(
            "(arbor-component
  (meta-data (version \"0.1-dev\"))
  (decor
",
        );
        for it in self {
            writeln!(result, "    {}", it.to_sexp_with_config(config)).unwrap();
        }
        result.pop();
        result.push_str("))\n");
        result
    }
}

pub fn biophys(prop: &BiophysicalProperties, lems: &LemsFile, inhomogeneous_parameters: &Map<String, ParsedInhomogeneousParameter>) -> Result<Vec<Decor>> {
    use BiophysicalPropertiesBody::*;
    let mut decor = Vec::new();
    for item in &prop.body {
        match item {
            membraneProperties(m) => decor.append(&mut membrane(m, inhomogeneous_parameters)?),
            intracellularProperties(i) => decor.append(&mut intra(i)?),
            extracellularProperties(e) => decor.append(&mut extra(e)?),
            property(_) | notes(_) | annotation(_) => {}
        }
    }
    for it in decor.iter_mut() {
        *it = it.normalise(lems)?;
    }
    Ok(decor)
}

fn membrane(membrane: &MembraneProperties, inhomogeneous_parameters: &Map<String, ParsedInhomogeneousParameter>) -> Result<Vec<Decor>> {
    let known_ions = vec![String::from("ca"), String::from("k"), String::from("na")];

    fn handle_ion_simple(known_ions: &Vec<String>, result: &mut Vec<Decor>, gs: &mut Map<String, String>, ion: &str, segmentGroup: &str, erev: &str) -> Result<()> {
        if known_ions.contains(&ion.to_string()) {
            let past = result.iter().find_map(|x| {
                if let Decor::Paint(rg, Paintable::Er(i, er)) = x {
                    if rg == segmentGroup && ion == i {
                        Some(er)
                    } else {
                        None
                    }
                } else {
                    None
                }
            });
            if let Some(er) = past {
                if er != erev {
                    return Err(nml2_error(format!(
                        "Overwriting different Er[{}] on {}.",
                        ion, segmentGroup
                    )));
                }
            } else {
                result.push(Decor::new(
                    segmentGroup,
                    Paintable::Er(ion.to_string(), erev.to_string()),
                    false,
                ));
            }
        } else {
            gs.insert(format!("e{}", if ion == "non_specific" { "" } else { ion }), erev.to_string());
        }
        Ok(())
    }

    use MembranePropertiesBody::*;
    let mut result = Vec::new();
    for item in &membrane.body {
        match item {
            channelDensity(ChannelDensity {
                ionChannel,
                condDensity,
                erev,
                segmentGroup,
                ion,
                body,
                ..
            }) => {
                if !body.is_empty() {
                    return Err(acc_unimplemented("Non-empty body in MembraneProperties"));
                }
                let mut gs = simple_ion(&known_ions, &mut result, ion, segmentGroup, erev)?;
                if let Some(g) = condDensity {
                    gs.insert(String::from("conductance"), g.clone());
                }
<<<<<<< HEAD
                handle_ion_simple(&known_ions, &mut result, &mut gs, ion, segmentGroup, erev)?;
=======
>>>>>>> 3551d392
                result.push(Decor::new(
                    segmentGroup,
                    Paintable::Mech(ionChannel.to_string(), gs),
                    true,
                ));
            }
            channelDensityNernst(ChannelDensityNernst {
                ionChannel,
                condDensity,
                segmentGroup,
                ion,
                body,
                ..
            }) => {
                if !body.is_empty() {
                    return Err(acc_unimplemented("Non-empty body in ChannelDensityNernst"));
                }
                let mut gs = Map::new();
                if let Some(g) = condDensity {
                    gs.insert(String::from("conductance"), g.clone());
                }
                result.push(Decor::new(
                    "",
                    // TODO This is poison
                    Paintable::Em(ion.to_string(), "nernst".to_string()),
                    false,
                ));
                result.push(Decor::new(
                    segmentGroup,
                    Paintable::Mech(ionChannel.to_string(), gs),
                    true,
                ));
            }
            channelDensityNonUniform(ChannelDensityNonUniform {
                ionChannel,
                ion,
                body,
                erev,
                ..
            }) => {
                use crate::neuroml::raw::VariableParameterBody::inhomogeneousValue;
                use crate::neuroml::raw::ChannelDensityNonUniformBody::variableParameter;
                let (param, segmentGroup, ihb) = match &body[..] {
                    [variableParameter(VariableParameter { parameter, segmentGroup, body: ihb })] => {
                        (parameter, segmentGroup, ihb)
                    },
                    _ => {
                        return Err(acc_unimplemented("ChannelDensityNonUniformNernst must contain a single VariableParameter"));
                    }
                };
                let (ihv, value) = match &ihb[..] {
                    [inhomogeneousValue(InhomogeneousValue { inhomogeneousParameter, value })] => {
                        (inhomogeneousParameter, value)
                    }
                    _ => {
                        return Err(acc_unimplemented("InhomogeneousValue must contain a single InhomogeneousParameter"));
                    }
                };
                let mut gs = Map::new();
                let mut ns = Map::new();
                handle_ion_simple(&known_ions, &mut result, &mut gs, ion, segmentGroup, erev)?;
                if let Some(ihv) = inhomogeneous_parameters.get(ihv) {
                    ns.insert(if param == "condDensity" { String::from("conductance") } else { param.to_string() },
                        MechVariableParameter { param: ihv.clone(), value: value.to_string() } );
                } else {
                    return Err(nml2_error(format!("Inhomogeneous parameter definition {ihv} not found")))
                }
                result.push(Decor::new(
                    segmentGroup,
                    Paintable::NonUniformMech(ionChannel.to_string(), gs, ns),
                    true,
                ));
            }
            channelDensityNonUniformNernst(ChannelDensityNonUniformNernst {
                ionChannel,
                ion,
                body,
                ..
            }) => {
                use crate::neuroml::raw::VariableParameterBody::inhomogeneousValue;
                use crate::neuroml::raw::ChannelDensityNonUniformNernstBody::variableParameter;
                let (param, segmentGroup, ihb) = match &body[..] {
                    [variableParameter(VariableParameter { parameter, segmentGroup, body: ihb })] => {
                        (parameter, segmentGroup, ihb)
                    },
                    _ => {
                        return Err(acc_unimplemented("ChannelDensityNonUniformNernst must contain a single VariableParameter"));
                    }
                };
                let (ihv, value) = match &ihb[..] {
                    [inhomogeneousValue(InhomogeneousValue { inhomogeneousParameter, value })] => {
                        (inhomogeneousParameter, value)
                    }
                    _ => {
                        return Err(acc_unimplemented("InhomogeneousValue must contain a single InhomogeneousParameter"));
                    }
                };
                let mut ns = Map::new();
                if let Some(ihv) = inhomogeneous_parameters.get(ihv) {
                    ns.insert(if param == "condDensity" { String::from("conductance") } else { param.to_string() },
                        MechVariableParameter { param: ihv.clone(), value: value.to_string() } );
                } else {
                    return Err(nml2_error(format!("Inhomogeneous parameter definition {ihv} not found")))
                }
                result.push(Decor::new(
                    "",
                    // TODO This is poison
                    Paintable::Em(ion.to_string(), "nernst".to_string()),
                    false,
                ));
                result.push(Decor::new(
                    segmentGroup,
                    Paintable::NonUniformMech(ionChannel.to_string(), Map::new(), ns),
                    true,
                ));
            }
            spikeThresh(_) => {}
            specificCapacitance(SpecificCapacitance {
                value,
                segmentGroup,
            }) => result.push(Decor::new(
                segmentGroup,
                Paintable::Cm(value.to_string()),
                false,
            )),
            initMembPotential(InitMembPotential {
                value,
                segmentGroup,
            }) => result.push(Decor::new(
                segmentGroup,
                Paintable::Vm(value.to_string()),
                false,
            )),
            channelPopulation(_)
            | channelDensityVShift(_)
            | channelDensityGHK(_)
            | channelDensityGHK2(_)
            | channelDensityNonUniformGHK(_) => {
                return Err(acc_unimplemented("Complex channel type"))
            }
        }
    }
    Ok(result)
}

fn intra(intra: &IntracellularProperties) -> Result<Vec<Decor>> {
    use IntracellularPropertiesBody::*;
    let mut result = Vec::new();
    for item in &intra.body {
        match &item {
            species(Species {
                ion, // the neuroml standard suggests selecting on id instead of ion
                initialConcentration,
                initialExtConcentration,
                segmentGroup,
                concentrationModel,
                ..
            }) if ion.is_some() => {
                let ion = ion.as_deref().unwrap();
                result.push(Decor::new(
                    segmentGroup,
                    Paintable::Xi(ion.to_string(), initialConcentration.to_string()),
                    false,
                ));
                result.push(Decor::new(
                    segmentGroup,
                    Paintable::Xo(ion.to_string(), initialExtConcentration.to_string()),
                    false,
                ));
                result.push(Decor::new(
                    segmentGroup,
                    Paintable::Mech(concentrationModel.to_string(), Map::from([(String::from("initialConcentration"), initialConcentration.to_string())])),
                    false
                ));

            }
            resistivity(Resistivity {
                value,
                segmentGroup,
            }) => {
                result.push(Decor::new(
                    segmentGroup,
                    Paintable::Ra(value.to_string()),
                    false,
                ));
            }
            _ => {}
        }
    }
    Ok(result)
}

fn simple_ion(
    known_ions: &[String],
    result: &mut Vec<Decor>,
    ion: &str,
    group: &str,
    erev: &str,
) -> Result<Map<String, String>> {
    let mut gs = Map::new();
    if known_ions.contains(&ion.to_string()) {
        if result.iter().any(|x| {
            matches!(x,
                     Decor::Paint(r, Paintable::Er(i, e))
                     if r == group && ion == i && e == erev)
        }) {
            return Err(nml2_error!(
                "Overwriting different Er[{}] on {}.",
                ion,
                group
            ));
        }
        result.push(Decor::new(
            group,
            Paintable::Er(ion.to_string(), erev.to_string()),
            false,
        ));
    } else {
        gs.insert(
            format!("e{}", if ion == "non_specific" { "" } else { ion }),
            erev.to_string(),
        );
    }
    Ok(gs)
}

fn extra(_: &ExtracellularProperties) -> Result<Vec<Decor>> {
    warn!("Not handling extracellular settings, if required please file an issue.");
    Ok(Vec::new())
}

<|MERGE_RESOLUTION|>--- conflicted
+++ resolved
@@ -58,7 +58,7 @@
                 use crate::neuroml::raw::InhomogeneousParameterBody::*;
                 let ihp: InhomogeneousParameter = XML::from_node(&ihp);
                 if ihp.metric != "Path Length from root" {
-                    return Err(nml2_error("Only path length from root is supported as inhomogeneous parameter metric"));
+                    return Err(nml2_error!("Only path length from root is supported as inhomogeneous parameter metric"));
                 }
                 let mut subtract_the_minimum = false;
                 let mut normalize_end = false;
@@ -359,39 +359,6 @@
 fn membrane(membrane: &MembraneProperties, inhomogeneous_parameters: &Map<String, ParsedInhomogeneousParameter>) -> Result<Vec<Decor>> {
     let known_ions = vec![String::from("ca"), String::from("k"), String::from("na")];
 
-    fn handle_ion_simple(known_ions: &Vec<String>, result: &mut Vec<Decor>, gs: &mut Map<String, String>, ion: &str, segmentGroup: &str, erev: &str) -> Result<()> {
-        if known_ions.contains(&ion.to_string()) {
-            let past = result.iter().find_map(|x| {
-                if let Decor::Paint(rg, Paintable::Er(i, er)) = x {
-                    if rg == segmentGroup && ion == i {
-                        Some(er)
-                    } else {
-                        None
-                    }
-                } else {
-                    None
-                }
-            });
-            if let Some(er) = past {
-                if er != erev {
-                    return Err(nml2_error(format!(
-                        "Overwriting different Er[{}] on {}.",
-                        ion, segmentGroup
-                    )));
-                }
-            } else {
-                result.push(Decor::new(
-                    segmentGroup,
-                    Paintable::Er(ion.to_string(), erev.to_string()),
-                    false,
-                ));
-            }
-        } else {
-            gs.insert(format!("e{}", if ion == "non_specific" { "" } else { ion }), erev.to_string());
-        }
-        Ok(())
-    }
-
     use MembranePropertiesBody::*;
     let mut result = Vec::new();
     for item in &membrane.body {
@@ -412,10 +379,6 @@
                 if let Some(g) = condDensity {
                     gs.insert(String::from("conductance"), g.clone());
                 }
-<<<<<<< HEAD
-                handle_ion_simple(&known_ions, &mut result, &mut gs, ion, segmentGroup, erev)?;
-=======
->>>>>>> 3551d392
                 result.push(Decor::new(
                     segmentGroup,
                     Paintable::Mech(ionChannel.to_string(), gs),
@@ -474,14 +437,13 @@
                         return Err(acc_unimplemented("InhomogeneousValue must contain a single InhomogeneousParameter"));
                     }
                 };
-                let mut gs = Map::new();
+                let gs = simple_ion(&known_ions, &mut result, ion, segmentGroup, erev)?;
                 let mut ns = Map::new();
-                handle_ion_simple(&known_ions, &mut result, &mut gs, ion, segmentGroup, erev)?;
                 if let Some(ihv) = inhomogeneous_parameters.get(ihv) {
                     ns.insert(if param == "condDensity" { String::from("conductance") } else { param.to_string() },
                         MechVariableParameter { param: ihv.clone(), value: value.to_string() } );
                 } else {
-                    return Err(nml2_error(format!("Inhomogeneous parameter definition {ihv} not found")))
+                    return Err(nml2_error!("Inhomogeneous parameter definition {ihv} not found"))
                 }
                 result.push(Decor::new(
                     segmentGroup,
@@ -518,7 +480,7 @@
                     ns.insert(if param == "condDensity" { String::from("conductance") } else { param.to_string() },
                         MechVariableParameter { param: ihv.clone(), value: value.to_string() } );
                 } else {
-                    return Err(nml2_error(format!("Inhomogeneous parameter definition {ihv} not found")))
+                    return Err(nml2_error!("Inhomogeneous parameter definition {ihv} not found"))
                 }
                 result.push(Decor::new(
                     "",
@@ -617,22 +579,29 @@
 ) -> Result<Map<String, String>> {
     let mut gs = Map::new();
     if known_ions.contains(&ion.to_string()) {
-        if result.iter().any(|x| {
-            matches!(x,
-                     Decor::Paint(r, Paintable::Er(i, e))
-                     if r == group && ion == i && e == erev)
+        match result.iter().find(|x| {
+            matches!(x, Decor::Paint(r, Paintable::Er(i, e)) if r == group && ion == i)
         }) {
-            return Err(nml2_error!(
-                "Overwriting different Er[{}] on {}.",
-                ion,
-                group
-            ));
-        }
-        result.push(Decor::new(
-            group,
-            Paintable::Er(ion.to_string(), erev.to_string()),
-            false,
-        ));
+            None => {
+                result.push(Decor::new(
+                    group,
+                    Paintable::Er(ion.to_string(), erev.to_string()),
+                    false,
+                ));
+            }
+            Some(Decor::Paint(_, Paintable::Er(_, e))) if e == erev => {
+                // do nothing
+            }
+            Some(Decor::Paint(_, Paintable::Er(_, e))) if e != erev => {
+                return Err(nml2_error!(
+                    "Overwriting different Er[{}] on {} erev {}.",
+                    ion,
+                    group,
+                    erev
+                ));
+            }
+            Some(_) => { unreachable!() }
+        }
     } else {
         gs.insert(
             format!("e{}", if ion == "non_specific" { "" } else { ion }),
@@ -647,3 +616,20 @@
     Ok(Vec::new())
 }
 
+
+#[test]
+fn test_simple_ion() {
+    let known_ions = ["k".to_string()];
+    let mut result = Vec::new();
+    assert!(simple_ion(&known_ions, &mut result, "k", "soma", "-80").is_ok());
+    assert!(result.len() == 1);
+    assert!(simple_ion(&known_ions, &mut result, "k", "soma", "-80").is_ok());
+    assert!(result.len() == 1);
+    assert!(simple_ion(&known_ions, &mut result, "k", "soma", "-90").is_err());
+    assert!(result.len() == 1);
+    assert!(simple_ion(&known_ions, &mut result, "k", "dend", "-90").is_ok());
+    assert!(result.len() == 2);
+    assert!(simple_ion(&known_ions, &mut result, "na", "soma", "-90"
+                       ).and_then(|gs| if gs.len() == 1 { Ok(()) }else { Err(nml2_error!("non_specific")) }).is_ok());
+    assert!(result.len() == 2);
+}