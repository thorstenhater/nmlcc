use clap::{Parser, Subcommand};

use nml2::{
    acc, bundle,
    error::Result,
    lems::{self, file::LemsFile},
    neuroml, nmodl,
    xml::XML,
};

#[derive(Parser)]
#[clap(name = "nmlcc")]
#[clap(version = "0.4.1-dev", author = "t.hater@fz-juelich.de")]
struct Cli {
    /// Verbosity level, defaults to 'WARN'.
    #[clap(short, long, parse(from_occurrences))]
    verbose: usize,
    /// Comma separated list of ion species to consider as given. The default is
    /// _Arbor's_ list of ions Calcium Ca 2+, Sodium Na 1+, and Potassium K 1+.
    /// NeuroML2 defaults to just Ca and Na, so if you are trying to port an
    /// NML2 model 1:1 pass --ions='na,ca'. All ion names will be turned into
    /// lowercase. Note that this gives the simulator's built-in, but does not
    /// allow for adding new species.
    #[clap(short, long, default_value = "ca, na, k")]
    ions: String,
    #[clap(subcommand)]
    cmd: Cmd,
}

#[derive(Subcommand)]
enum Cmd {
    /// Export to NMODL
    Nmodl {
        /// NeuroML2 compliant XML files
        nml: Vec<String>,
        /// Parameters to be retained/removed from NMODL; prefix with `-` to
        /// remove or `+` to retain, `*` matches all suffices, cannot be given
        /// as infix/prefix; eg --parameter='-*,+foo_*,-foo_bar_*' will retain
        /// only those starting with `foo_`, unless followed by `bar_`. NOTE:
        /// Must be given in order of specificity and follow our internal naming
        /// scheme (sorry, but this is for fine-tuning).
        #[clap(short, long, default_value = "+*")]
        parameter: String,
        /// Write mechanisms under this prefix
        #[clap(short, long, default_value = ".")]
        dir: String,
    },
    /// Export to Arbor Cable Cell format (.acc)
    Acc {
        /// NeuroML2 compliant XML files
        nml: Vec<String>,
        /// Write ouput under this prefix
        #[clap(short, long, default_value = ".")]
        dir: String,
    },
    /// DWIM creation of an Arbor simulation template
    Bundle {
        /// NeuroML2 compliant XML file
        nml: String,
        /// Try to combine channels per segment group
        #[clap(short, long)]
        super_mechanisms: bool,
        /// Change catalogue prefix.
        /// Set to empty string if mechanisms do not collide with internal mechanisms
        #[clap(short, long, default_value = "local_")]
        cat_prefix: String,
        /// Prefix to put bundle
        dir: String,
    },
}

fn get_runtime_types(lems: &mut LemsFile, nml: &[String]) -> Result<()> {
    neuroml::process_files(nml, |_, node| {
        if node.tag_name().name() == "ComponentType" {
            let ct: lems::raw::ComponentType = XML::from_node(node);
            lems.add_component_type(&ct)?;
        }
        Ok(())
    })
}

fn set_collector(v: usize) -> std::result::Result<(), tracing::dispatcher::SetGlobalDefaultError> {
    let lvl = match v {
        0 => tracing::Level::WARN,
        1 => tracing::Level::INFO,
        _ => tracing::Level::TRACE,
    };
    let collector = tracing_subscriber::fmt()
        .with_max_level(lvl)
        .with_target(false)
        .compact()
        .finish();
    tracing::subscriber::set_global_default(collector)
}

fn main() -> Result<()> {
    let opts = Cli::parse();
    let _g = set_collector(opts.verbose);

    let mut lems = lems::file::LemsFile::core();

    let ions = opts
        .ions
        .split(',')
        .map(|s| s.trim().to_lowercase())
        .collect::<Vec<_>>();
    match opts.cmd {
        Cmd::Nmodl {
            nml,
            parameter,
            dir,
        } => {
            get_runtime_types(&mut lems, &nml)?;
            nmodl::export(&lems, &nml, &parameter, &dir, &ions[..])?;
        }
        Cmd::Acc { nml, dir } => {
            get_runtime_types(&mut lems, &nml)?;
<<<<<<< HEAD
            acc::export(&lems, &nml, &dir, "")?;
=======
            acc::export(&lems, &nml, &dir, &ions[..])?;
>>>>>>> 37d55931
        }
        Cmd::Bundle {
            nml,
            dir,
            super_mechanisms,
            cat_prefix,
        } => {
            get_runtime_types(&mut lems, &[nml.clone()])?;
            bundle::export(
                &lems,
                &[nml],
                &dir,
                super_mechanisms,
                &ions[..],
                &cat_prefix,
            )?;
        }
    }
    Ok(())
}<|MERGE_RESOLUTION|>--- conflicted
+++ resolved
@@ -115,11 +115,7 @@
         }
         Cmd::Acc { nml, dir } => {
             get_runtime_types(&mut lems, &nml)?;
-<<<<<<< HEAD
-            acc::export(&lems, &nml, &dir, "")?;
-=======
-            acc::export(&lems, &nml, &dir, &ions[..])?;
->>>>>>> 37d55931
+            acc::export(&lems, &nml, &dir, &ions[..], "")?;
         }
         Cmd::Bundle {
             nml,
