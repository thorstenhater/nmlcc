--- conflicted
+++ resolved
@@ -34,11 +34,7 @@
     if use_super_mechs {
         export_with_super_mechanisms(lems, nml, bundle, cat_prefix)?;
     } else {
-<<<<<<< HEAD
-        acc::export(lems, nml, &format!("{}/acc", bundle), cat_prefix)?;
-=======
-        acc::export(lems, nml, &format!("{bundle}/acc"))?;
->>>>>>> 5a5904a5
+        acc::export(lems, nml, &format!("{bundle}/acc"), cat_prefix)?;
     }
     Ok(())
 }
@@ -496,18 +492,10 @@
             }
         }
 
-<<<<<<< HEAD
-        info!("Writing Super Mechanism ACC to {:?}", &path);
-        write(
-            &path,
-            ass_sm.to_sexp_with_config(&SexpConfig {
+        info!("Writing Super Mechanism ACC to {path:?}");
+        write(&path, ass_sm.to_sexp_with_config(&SexpConfig {
                 cat_prefix: cat_prefix.into(),
-            }),
-        )?;
-=======
-        info!("Writing Super Mechanism ACC to {path:?}");
-        write(&path, ass_sm.to_sexp())?;
->>>>>>> 5a5904a5
+            }))?;
     }
 
     let mut instances = Vec::new();
@@ -590,19 +578,9 @@
         n.add_outputs(&outputs);
         n.add_variables(&outputs);
         n.add_variables(&variables);
-<<<<<<< HEAD
         let nmodl = nmodl::mk_nmodl(n)?;
-
-        let path = format!("{}/cat/{}_{}.mod", bundle, id, reg);
-        info!(
-            "Writing Super-Mechanism NMODL for cell '{}' region '{}' to {:?}",
-            id, reg, &path
-        );
-=======
-        let nmodl = nmodl::mk_nmodl(&n)?;
         let path = format!("{bundle}/cat/{id}_{reg}.mod");
         info!("Writing Super-Mechanism NMODL for cell '{id}' region '{reg}' to {path:?}",);
->>>>>>> 5a5904a5
         write(&path, nmodl)?;
     }
 
